//! `fake` contains fake implementations of Tock kernel components. Fake
//! components emulate the behavior of the real Tock kernel components, but in
//! the unit test environment. They generally have additional testing features,
//! such as error injection functionality.
//!
//! These components are exposed under the `fake` module because otherwise their
//! names would collide with the corresponding drivers (e.g. the fake Console
//! would collide with the Console driver in unit tests). Tests should generally
//! `use libtock_unittest::fake` and refer to the type with the `fake::` prefix
//! (e.g. `fake::Console`).

<<<<<<< HEAD
mod gpio;
=======
mod buttons;
>>>>>>> 7e605970
mod kernel;
mod leds;
mod low_level_debug;
mod syscall_driver;
mod syscalls;

<<<<<<< HEAD
pub use gpio::{Gpio, GpioMode, InterruptEdge, PullMode};
=======
pub use buttons::Buttons;
>>>>>>> 7e605970
pub use kernel::Kernel;
pub use leds::Leds;
pub use low_level_debug::{LowLevelDebug, Message};
pub use syscall_driver::SyscallDriver;
pub use syscalls::Syscalls;

#[cfg(test)]
mod kernel_tests;<|MERGE_RESOLUTION|>--- conflicted
+++ resolved
@@ -9,22 +9,17 @@
 //! `use libtock_unittest::fake` and refer to the type with the `fake::` prefix
 //! (e.g. `fake::Console`).
 
-<<<<<<< HEAD
+mod buttons;
 mod gpio;
-=======
-mod buttons;
->>>>>>> 7e605970
 mod kernel;
 mod leds;
 mod low_level_debug;
 mod syscall_driver;
 mod syscalls;
 
-<<<<<<< HEAD
+
+pub use buttons::Buttons;
 pub use gpio::{Gpio, GpioMode, InterruptEdge, PullMode};
-=======
-pub use buttons::Buttons;
->>>>>>> 7e605970
 pub use kernel::Kernel;
 pub use leds::Leds;
 pub use low_level_debug::{LowLevelDebug, Message};
